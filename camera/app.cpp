/* SPDX-License-Identifier: BSD-2-Clause */
/*
 * Copyright 2021 Chris Osterwood for Capable Robot Components, Inc.
 * Copyright (C) 2020, Raspberry Pi (Trading) Ltd.
 * 
 * Based on raspberrypi/libcamera-apps/libcamera_vid.cpp - libcamera video record app.
 */

#include <poll.h>
#include <signal.h>
#include <sys/signalfd.h>
#include <sys/stat.h>

#include <iomanip>
#include <chrono>
#include <thread>

#include "core/libcamera_encoder.hpp"
#include "network/output.hpp"
#include "network/net_input.hpp"

using json = nlohmann::json;
using namespace std::placeholders;

// Some keypress/signal handling.

static int signal_received;
static void default_signal_handler(int signal_number)
{
  signal_received = signal_number;
  std::cout << "Received signal " << signal_number << std::endl;
}

static int get_key_or_signal(VideoOptions const *options, pollfd p[1])
{
  int key = 0;
  if (options->keypress)
  {
    poll(p, 1, 0);
    if (p[0].revents & POLLIN)
    {
      char *user_string = nullptr;
      size_t len;
      [[maybe_unused]] size_t r = getline(&user_string, &len, stdin);
      key = user_string[0];
    }
  }
  if (options->signal)
  {
    if (signal_received == SIGUSR1)
      key = '\n';
    else if (signal_received == SIGUSR2)
      key = 'x';
  }
  return key;
}

<<<<<<< HEAD
static bool wait_for_options(VideoOptions *options, NetInput *netInput)
{
  size_t incoming_bytes = 0;
  while(incoming_bytes == 0)
  {
    incoming_bytes = netInput->poll_input();
    std::this_thread::sleep_for(std::chrono::milliseconds(1000));
  }
  
  return true;    
}

// The main even loop for the application.
static void execute_stream(LibcameraEncoder &app, VideoOptions *options, bool do_poll_options, NetInput *netInput)
=======
// The main even loop for the application.
static void execute_stream(LibcameraEncoder &app, VideoOptions *options)
>>>>>>> b0bbcdc7
{

  std::unique_ptr<Output> output = std::unique_ptr<Output>(Output::Create(options));
  app.SetEncodeOutputReadyCallback(std::bind(&Output::OutputReady, output.get(), _1, _2, _3, _4, _5, _6));
  app.StartEncoder();

  app.OpenCamera();
  app.ConfigureVideo();
  app.StartCamera();

<<<<<<< HEAD
  std::cout << "Stream created" << std::endl;
=======
  std::cout << "Starting Stream" << std::endl;
>>>>>>> b0bbcdc7

  // Monitoring for keypresses and signals.
  signal(SIGUSR1, default_signal_handler);
  signal(SIGUSR2, default_signal_handler);
  pollfd p[1] = { { STDIN_FILENO, POLLIN, 0 } };

  bool end_early = false;
  auto last_entry_time = std::chrono::high_resolution_clock::now();
  auto start_time      = last_entry_time;
  auto after_msg_time  = last_entry_time;
  auto after_enc_time  = last_entry_time;

<<<<<<< HEAD
  bool end_early = false;

=======
>>>>>>> b0bbcdc7
  for (unsigned int count = 0; !end_early; count++)
  {
    start_time = std::chrono::high_resolution_clock::now();
    LibcameraEncoder::Msg msg = app.Wait();

    if (msg.type == LibcameraEncoder::MsgType::Quit)
    {
      end_early = true;
      break;
    }
    else if (msg.type != LibcameraEncoder::MsgType::RequestComplete)
    {
      std::cout << "Unrecognized message!" << std::endl;
      end_early = true;
      break;
    }
    int key = get_key_or_signal(options, p);
    if (key == '\n')
      output->Signal();

<<<<<<< HEAD
    if(do_poll_options && netInput != NULL)
    {
      if(netInput->poll_input() > 0)
      {
        std::cout << "New configuration received!" << std::endl;
        end_early = true;
        continue;
      }
      //poll_options(options, &end_early);
    }

    auto this_time = std::chrono::high_resolution_clock::now();
    std::chrono::duration<double> diff = this_time - last_time;
    std::chrono::duration<double> elapsed = this_time - start_time;
=======
    after_msg_time = std::chrono::high_resolution_clock::now();
>>>>>>> b0bbcdc7

    CompletedRequestPtr &completed_request = std::get<CompletedRequestPtr>(msg.payload);
    app.EncodeBuffer(completed_request, app.VideoStream());

<<<<<<< HEAD
    auto now = std::chrono::high_resolution_clock::now();
    if ((options->timeout && now - start_time > std::chrono::milliseconds(options->timeout)))
    {
      end_early = true;
      std::cout << "Timeout!" << std::endl;
    }
    if(key == 'x' || key == 'X')
    {
      end_early = true;
      std::cout << "Got exit key signal" << std::endl;
    }
=======
    after_enc_time = std::chrono::high_resolution_clock::now();

    if (options->verbose)
    {
      std::chrono::duration<double> diff1 = after_msg_time - start_time;
      std::chrono::duration<double> diff2 = after_enc_time - after_msg_time;
      std::cout << "Frame # " << std::setw(6) << count << std::endl;
      std::cout << "Wait Time: " << diff1.count() << std::endl;
      std::cout << "Encode Time: " << diff2.count() << std::endl;
>>>>>>> b0bbcdc7

    }
    last_entry_time = start_time;
  }
  
<<<<<<< HEAD
  app.StopCamera(); // stop complains if encoder very slow to close
=======
  app.StopCamera();
>>>>>>> b0bbcdc7
  app.StopEncoder();
  std::cout << "Stream destroyed" << std::endl;
}

int main(int argc, char *argv[])
{
  bool optionsValid = false;
  bool setupNetCfg = false;
  bool end_exec = true;
  try
  {
    LibcameraEncoder app;
    VideoOptions *options = app.GetOptions();
<<<<<<< HEAD
    NetInput *netInput = NULL; 
=======
    
>>>>>>> b0bbcdc7
    if (options->Parse(argc, argv))
    {
      if (options->verbose)
      {
        options->Print();
      }
<<<<<<< HEAD
      setupNetCfg = options->netconfig;
      optionsValid = true;
    }
    
    if(setupNetCfg)
    {
      netInput = new NetInput(options);
      end_exec = false;
      optionsValid = wait_for_options(options, netInput);
      if (options->verbose)
      {
        options->Print();
      }
    }
    
    do{
      if(optionsValid)
      {
        execute_stream(app, options, setupNetCfg, netInput);
        app.Teardown();
        app.CloseCamera();
      }else if(setupNetCfg)
      {
        optionsValid = wait_for_options(options, netInput);
      }
    } while(!end_exec);
    
    
=======
    }
    execute_stream(app, options);
    app.Teardown();
    app.CloseCamera(); 
>>>>>>> b0bbcdc7
  }
  catch (std::exception const &e)
  {
    std::cerr << "ERROR: *** " << e.what() << " ***" << std::endl;
    return -1;
  }
  return 0;
}<|MERGE_RESOLUTION|>--- conflicted
+++ resolved
@@ -55,25 +55,8 @@
   return key;
 }
 
-<<<<<<< HEAD
-static bool wait_for_options(VideoOptions *options, NetInput *netInput)
-{
-  size_t incoming_bytes = 0;
-  while(incoming_bytes == 0)
-  {
-    incoming_bytes = netInput->poll_input();
-    std::this_thread::sleep_for(std::chrono::milliseconds(1000));
-  }
-  
-  return true;    
-}
-
-// The main even loop for the application.
-static void execute_stream(LibcameraEncoder &app, VideoOptions *options, bool do_poll_options, NetInput *netInput)
-=======
 // The main even loop for the application.
 static void execute_stream(LibcameraEncoder &app, VideoOptions *options)
->>>>>>> b0bbcdc7
 {
 
   std::unique_ptr<Output> output = std::unique_ptr<Output>(Output::Create(options));
@@ -84,11 +67,7 @@
   app.ConfigureVideo();
   app.StartCamera();
 
-<<<<<<< HEAD
-  std::cout << "Stream created" << std::endl;
-=======
   std::cout << "Starting Stream" << std::endl;
->>>>>>> b0bbcdc7
 
   // Monitoring for keypresses and signals.
   signal(SIGUSR1, default_signal_handler);
@@ -101,11 +80,6 @@
   auto after_msg_time  = last_entry_time;
   auto after_enc_time  = last_entry_time;
 
-<<<<<<< HEAD
-  bool end_early = false;
-
-=======
->>>>>>> b0bbcdc7
   for (unsigned int count = 0; !end_early; count++)
   {
     start_time = std::chrono::high_resolution_clock::now();
@@ -126,41 +100,11 @@
     if (key == '\n')
       output->Signal();
 
-<<<<<<< HEAD
-    if(do_poll_options && netInput != NULL)
-    {
-      if(netInput->poll_input() > 0)
-      {
-        std::cout << "New configuration received!" << std::endl;
-        end_early = true;
-        continue;
-      }
-      //poll_options(options, &end_early);
-    }
-
-    auto this_time = std::chrono::high_resolution_clock::now();
-    std::chrono::duration<double> diff = this_time - last_time;
-    std::chrono::duration<double> elapsed = this_time - start_time;
-=======
     after_msg_time = std::chrono::high_resolution_clock::now();
->>>>>>> b0bbcdc7
 
     CompletedRequestPtr &completed_request = std::get<CompletedRequestPtr>(msg.payload);
     app.EncodeBuffer(completed_request, app.VideoStream());
 
-<<<<<<< HEAD
-    auto now = std::chrono::high_resolution_clock::now();
-    if ((options->timeout && now - start_time > std::chrono::milliseconds(options->timeout)))
-    {
-      end_early = true;
-      std::cout << "Timeout!" << std::endl;
-    }
-    if(key == 'x' || key == 'X')
-    {
-      end_early = true;
-      std::cout << "Got exit key signal" << std::endl;
-    }
-=======
     after_enc_time = std::chrono::high_resolution_clock::now();
 
     if (options->verbose)
@@ -170,17 +114,12 @@
       std::cout << "Frame # " << std::setw(6) << count << std::endl;
       std::cout << "Wait Time: " << diff1.count() << std::endl;
       std::cout << "Encode Time: " << diff2.count() << std::endl;
->>>>>>> b0bbcdc7
 
     }
     last_entry_time = start_time;
   }
   
-<<<<<<< HEAD
-  app.StopCamera(); // stop complains if encoder very slow to close
-=======
   app.StopCamera();
->>>>>>> b0bbcdc7
   app.StopEncoder();
   std::cout << "Stream destroyed" << std::endl;
 }
@@ -194,52 +133,17 @@
   {
     LibcameraEncoder app;
     VideoOptions *options = app.GetOptions();
-<<<<<<< HEAD
-    NetInput *netInput = NULL; 
-=======
     
->>>>>>> b0bbcdc7
     if (options->Parse(argc, argv))
     {
       if (options->verbose)
       {
         options->Print();
       }
-<<<<<<< HEAD
-      setupNetCfg = options->netconfig;
-      optionsValid = true;
-    }
-    
-    if(setupNetCfg)
-    {
-      netInput = new NetInput(options);
-      end_exec = false;
-      optionsValid = wait_for_options(options, netInput);
-      if (options->verbose)
-      {
-        options->Print();
-      }
-    }
-    
-    do{
-      if(optionsValid)
-      {
-        execute_stream(app, options, setupNetCfg, netInput);
-        app.Teardown();
-        app.CloseCamera();
-      }else if(setupNetCfg)
-      {
-        optionsValid = wait_for_options(options, netInput);
-      }
-    } while(!end_exec);
-    
-    
-=======
     }
     execute_stream(app, options);
     app.Teardown();
     app.CloseCamera(); 
->>>>>>> b0bbcdc7
   }
   catch (std::exception const &e)
   {
