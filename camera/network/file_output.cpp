/* SPDX-License-Identifier: BSD-2-Clause */
/*
 * Copyright (C) 2022, Chris Niessl, Hellbender Inc.
 *
 * file_output.cpp - send directly to file.
 */
#include <iostream>
#include <iomanip>

#include <arpa/inet.h>
#include <fcntl.h>
#include <sys/un.h>
#include <unistd.h>
#include <time.h>
#include <boost/filesystem.hpp>

#include "file_output.hpp"

FileOutput::FileOutput(VideoOptions const *options) : Output(options),
                                                      queue_mutex_(),
                                                      writeTaskQueue_()
{

  std::vector<size_t> minFreeSizes = {0, 0};
  std::vector<size_t> maxUsedSizes = {0, 0};
  
  directory_[0] = options_->output;
  directory_[1] = options_->output_2nd;

  previewDir_   = options_->previewStreamDir;
  gpsReadyDir_  = options_->gpsLockCheckDir;

  minFreeSizes[0] = options_->minfreespace;
  minFreeSizes[1] = options_->minfreespace_2nd;
  
  std::cerr << "Initializing sizes.." << std::endl;
  
  maxUsedSizes[0] = options_->maxusedspace;
  maxUsedSizes[1] = options_->maxusedspace_2nd;
  
  verbose_ = options_->verbose;
  prefix_  = options_->prefix;

  //TODO - Assume jpeg format for now. Otherwise extract
  postfix_ = ".jpg";
  int numLocs = 2;
  gpsLockAcq_ = false;

  //Check if directories exist, and if not then ignore them 
  if(!boost::filesystem::exists(directory_[0]))
  {
    directory_[0] = "";
  }
  if(!boost::filesystem::exists(directory_[1]))
  {
    directory_[1] = "";
  }
  if(!boost::filesystem::exists(previewDir_))
  {
    previewDir_ = "";
  }

<<<<<<< HEAD
  //Use stringstream to create latest file for picture
  std::stringstream fileNameGenerator;
  fileNameGenerator << directory_[0];
  fileNameGenerator << "latest.txt";
  latestFileName_ = fileNameGenerator.str();
=======
  //TODO parameterize this
  lastImageWrittenFile_ = "/tmp/lastRecordedImage.txt";
  //framebufferSizeFile_ = TODO;
>>>>>>> f7bb8618

  std::cerr << "Initializing file handler..." << std::endl;
  fileManager_.initVars(verbose_,
                        prefix_,
                        minFreeSizes,
                        maxUsedSizes,
                        directory_,
                        numLocs);

  writer_thread_ = std::thread(&FileOutput::writerThread, this);
}

FileOutput::~FileOutput()
{
}

void FileOutput::checkGPSLock()
{
  if(boost::filesystem::exists(gpsReadyFile_))
  {
    gpsLockAcq_ = true;
  }
}

void FileOutput::outputBuffer(void *mem,
                              size_t size,
                              void *prevMem,
                              size_t prevSize,
                              int64_t timestamp_us,
                              uint32_t /*flags*/)
{
  struct timeval tv;
  gettimeofday(&tv, NULL);
  static int32_t frameNumTrun = 0;

  try
  {
    tv = getAdjustedTime(timestamp_us);
  }
  catch (std::exception const &e)
  {
    std::cerr << "Time recording issues" << std::endl;
  }
  
  if(directory_[0] != "")
  {
    wrapAndWrite(mem, size, &tv, 0);
  }
  if(directory_[1] != "")
  {
    if(gpsReadyFile_ == "" || gpsLockAcq_)
    {
      wrapAndWrite(mem, size, &tv, 1);
    }
  }
  if(previewDir_ != "")
  {
    previewWrapAndWrite(prevMem, prevSize, frameNumTrun);
  }

  frameNumTrun = (frameNumTrun + 1) % 1000;
  if((frameNumTrun % 100 == 0) && (gpsReadyFile_ != "")) {
    checkGPSLock();
  }
}

struct timeval FileOutput::getAdjustedTime(int64_t timestamp_us)
{
  static bool firstRun = false;
  struct timeval tv;
  time_t   fullSec  = timestamp_us / 1000000;
  long int microSec = timestamp_us % 1000000;
  
  if(!firstRun)
  {
    firstRun = true;
    gettimeofday(&baseTime_, NULL);
    if(baseTime_.tv_usec < microSec)
    {
      baseTime_.tv_usec = 1000000 + baseTime_.tv_usec - microSec;
      baseTime_.tv_sec  = baseTime_.tv_sec - fullSec - 1;
    } else
    {
      baseTime_.tv_usec = baseTime_.tv_usec - microSec;
      baseTime_.tv_sec  = baseTime_.tv_sec - fullSec;
    }
  }

  tv.tv_sec = baseTime_.tv_sec + fullSec;
  tv.tv_usec = baseTime_.tv_usec + microSec;
  if(tv.tv_usec > 1000000)
  {
    tv.tv_usec -= 1000000;
    tv.tv_sec  += 1;
  }
  return tv;
}

void FileOutput::wrapAndWrite(void *mem, size_t size, struct timeval *timestamp, int index)
{
  //Generate the final filename
  std::stringstream fileNameGenerator;
  fileNameGenerator << directory_[index];
  fileNameGenerator << prefix_;
  fileNameGenerator << std::setw(10) << std::setfill('0') << timestamp->tv_sec;
  fileNameGenerator << "_";
  fileNameGenerator << std::setw(6) << std::setfill('0') << timestamp->tv_usec;//picCounter;
  std::string partialName  = fileNameGenerator.str();
  fileNameGenerator << postfix_;
  std::string fullFileName = fileNameGenerator.str();

  bool fileWritten = false;
  while(!fileWritten)
  {
    if(fileManager_.canWrite(index))
    {
      try
      {
        fileManager_.addFile(index, size, fullFileName);
        writeFile(partialName, mem, size);
      }
      catch (std::exception const &e)
      {
        std::cerr << "Failed to write file" << std::endl;
      }
      fileWritten = true;
    }
  }
  //After file is written, if we are the primary, set the latest marker
  if(index == 0)
  {
    int fd, ret;
    size_t latestSize = fullFileName.size();
    fd = open(lastImageWrittenFile_.c_str(), O_CREAT|O_WRONLY|O_TRUNC, 0644);
    if ((ret = write(fd, fullFileName.c_str(), latestSize)) < 0) {
      throw std::runtime_error("failed to write data");
    }
    close(fd);
  }
}

void FileOutput::previewWrapAndWrite(void *mem, size_t size, int64_t frameNum)
{
  std::stringstream fileNameGenerator;
  fileNameGenerator << previewDir_;
  fileNameGenerator << "preview_";
  fileNameGenerator << std::setw(3) << std::setfill('0') << frameNum;
  std::string fullFileName = fileNameGenerator.str();
  try
  {
    writeFile(fullFileName, mem, size);
  }
  catch (std::exception const &e)
  {
    std::cerr << "Failed to write file" << std::endl;
  }

}

void FileOutput::writeFile(std::string partialFileName, void *mem, size_t size)
{
  void* queueDataHold = malloc(size);
  memcpy(queueDataHold, mem, size);
  imageContent sizeBufferPair = std::make_pair(size, queueDataHold);
  imageFileInfo fileToAdd   = std::make_pair(partialFileName, sizeBufferPair);
  {
    std::unique_lock<std::mutex> lock(queue_mutex_);
    writeTaskQueue_.push(fileToAdd);
  };
}

void FileOutput::writerThread()
{
  bool keep_alive = true;
  bool process_pic = false;
  imageFileInfo fileToWrite;
  imageContent sizeBufferPair;
  while(keep_alive)
  {
    keep_alive = GetContinueRunningStatus();
    process_pic = false;
    {
      //CHECK IF QUEUE IS LOADED
      std::unique_lock <std::mutex> lock(queue_mutex_);
      if (writeTaskQueue_.size() > 0) {
        //PROCESS ENTRY
        fileToWrite = writeTaskQueue_.front();
        sizeBufferPair = fileToWrite.second;
        process_pic = true;
      }
      if(writeTaskQueue_.size() > 10) {
        std::cout << "Queue size:" << writeTaskQueue_.size() << std::endl;
      }
    }
    if(process_pic)
    {
      int fd, ret;
      bool writeSuccess = true;
      std::string name = fileToWrite.first;
      std::string tmpName = name + ".tmp";
      std::string finalName = name + postfix_;
      size_t size = sizeBufferPair.first;
      void* mem   = sizeBufferPair.second;

      fd = open(tmpName.c_str(), O_CREAT | O_WRONLY | O_TRUNC, 0644);
      if ((ret = write(fd, mem, size)) < 0)
      {
        writeSuccess = false;
      }
      close(fd);
      boost::filesystem::rename(tmpName, finalName);
      if(writeSuccess)
      {
        if (verbose_)
        {
          std::cout << "Writing " << ret << " bytes to ";
          std::cout << fileToWrite.first << std::endl;
        }
        {
          std::unique_lock <std::mutex> lock(queue_mutex_);
          free(mem);
          writeTaskQueue_.pop();
        }
      }
      else if(verbose_)
      {
        std::cerr << "Can't write. Keeping in queue: " << ret << std::endl;
      }
    }
    else
    {
      std::this_thread::yield();
    }
  }
}<|MERGE_RESOLUTION|>--- conflicted
+++ resolved
@@ -60,17 +60,9 @@
     previewDir_ = "";
   }
 
-<<<<<<< HEAD
-  //Use stringstream to create latest file for picture
-  std::stringstream fileNameGenerator;
-  fileNameGenerator << directory_[0];
-  fileNameGenerator << "latest.txt";
-  latestFileName_ = fileNameGenerator.str();
-=======
   //TODO parameterize this
   lastImageWrittenFile_ = "/tmp/lastRecordedImage.txt";
   //framebufferSizeFile_ = TODO;
->>>>>>> f7bb8618
 
   std::cerr << "Initializing file handler..." << std::endl;
   fileManager_.initVars(verbose_,
