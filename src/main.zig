// Copyright 2021 Chris Osterwood for Capable Robot Components, Inc.
//
// Licensed under the Apache License, Version 2.0 (the "License");
// you may not use this file except in compliance with the License.
// You may obtain a copy of the License at
//
//     http://www.apache.org/licenses/LICENSE-2.0
//
// Unless required by applicable law or agreed to in writing, software
// distributed under the License is distributed on an "AS IS" BASIS,
// WITHOUT WARRANTIES OR CONDITIONS OF ANY KIND, either express or implied.
// See the License for the specific language governing permissions and
// limitations under the License.

const std = @import("std");
const print = @import("std").debug.print;
const fs = std.fs;
const os = std.os;
const mem = @import("std").mem;

var gpa = std.heap.GeneralPurposeAllocator(.{}){};
pub const io_mode = .evented;

const web = @import("zhp");

const spi = @import("bus/spi.zig");

const config = @import("config.zig");
const threads = @import("threads.zig");
const camera = @import("camera.zig");

const led_driver = @import("led_driver.zig");
const imu = @import("imu.zig");
const gnss = @import("gnss.zig");
const info = @import("info.zig");
const system = @import("system.zig");

const handlers = @import("handlers.zig");

pub const routes = handlers.routes;

var led: led_driver.LP50xx = undefined;

pub const log_level: std.log.Level = .debug;

// Define root.log to override the std implementation
pub fn log(comptime level: std.log.Level, comptime scope: @TypeOf(.EnumLiteral), comptime format: []const u8, args: anytype) void {

    // Ignore all non-critical logging from sources other than specified
    const scope_prefix = "" ++ switch (scope) {
        .main, .gnss, .config, .default => @tagName(scope),
        else => if (@enumToInt(level) <= @enumToInt(std.log.Level.crit))
            @tagName(scope)
        else
            return,
    } ++ " : ";

    const prefix = " [" ++ @tagName(level) ++ "] " ++ scope_prefix;

    const held = std.debug.getStderrMutex().acquire();
    defer held.release();
    const stderr = std.io.getStdErr().writer();

    // Log timestamp cannot be included in second call to print due to comptime unknowns
    nosuspend stderr.print("{d: >12.3}", .{system.logstamp()}) catch return;
    nosuspend stderr.print(prefix ++ format ++ "\n", args) catch return;
}

fn write_info_json() !void {
    if (try info.stat()) |stat| {
        print("stat {any}\n", .{stat});

        const file = try std.fs.cwd().createFile("test.json", .{});
        defer file.close();
        try std.json.stringify(stat, std.json.StringifyOptions{
            .whitespace = .{ .indent = .{ .Space = 2 } },
        }, file.writer());
    }
}

pub fn main() anyerror!void {
    system.init();

    attachSegfaultHandler();

    const slog = std.log.scoped(.main);

    defer std.debug.assert(!gpa.deinit());
    const allocator = &gpa.allocator;

    var cfg = config.load(allocator);
    threads.configuration = cfg;

    var loop: std.event.Loop = undefined;
    try loop.initMultiThreaded();
    defer loop.deinit();

    var i2c_fd = try fs.openFileAbsolute("/dev/i2c-1", fs.File.OpenFlags{ .read = true, .write = true });
    defer i2c_fd.close();

    var spi00_fd = try fs.openFileAbsolute("/dev/spidev0.0", fs.File.OpenFlags{ .read = true, .write = true });
    defer spi00_fd.close();

    var spi01_fd = try fs.openFileAbsolute("/dev/spidev0.1", fs.File.OpenFlags{ .read = true, .write = true });
    defer spi01_fd.close();

    var imu_handle = spi.SPI{ .fd = spi00_fd };
    slog.debug("SPI00 configure {any}", .{imu_handle.configure(0, 10000)});

    var iim = imu.init(imu_handle);
    slog.info("INIT", .{});
    iim.config(imu.ACCEL_FS.G8, imu.GYRO_FS.DPS_1000);
    slog.info("CONFIG", .{});

    threads.imu_ctx = threads.ImuContext{
        .imu = &iim,
        .interval = 1000,
    };

    try loop.runDetached(allocator, threads.imu_thread, .{threads.imu_ctx});

    led = led_driver.LP50xx{ .fd = i2c_fd };

    if (led.read_register(0x00, 1)) |value| {
        slog.debug("CONFIG0 = 0x{s}", .{std.fmt.fmtSliceHexUpper(value)});
    }

    if (led.read_register(0x01, 1)) |value| {
        slog.debug("CONFIG1 = 0x{s}", .{std.fmt.fmtSliceHexUpper(value)});
    }

    led.off();
    led.enable();
    led.set_brightness(0x30);

    // Set PWR led to green, others off
    led.set(0, [_]u8{ 0, 0, 0 });
    led.set(1, [_]u8{ 0, 0, 0 });
    led.set(2, [_]u8{ 0, 255, 0 });

    var led_ctx = threads.HeartBeatContext{ .led = led, .idx = 2 };
    try loop.runDetached(allocator, threads.heartbeat_thread, .{led_ctx});

<<<<<<< HEAD
    //var gnss_handle = spi.SPI{ .fd = spi01_fd };
    //slog.debug("SPI01 configure {any}", .{gnss_handle.configure(0, 5500)});
    //
    //var pos = gnss.init(gnss_handle);
    //var gnss_interval = @divFloor(1000, @intCast(u16, cfg.camera.fps));
    //
    //if (cfg.gnss.reset_on_start) {
    //    pos.reset(null);
    //}
    //
    //pos.configure();
    //pos.set_interval(gnss_interval);
    //
    //threads.gnss_ctx = threads.GnssContext{
    //    .led = led,
    //    .gnss = &pos,
    //    .interval = gnss_interval,
    //    .config = cfg.gnss,
    //};
    //
    //try loop.runDetached(allocator, threads.gnss_thread, .{threads.gnss_ctx});
=======
    var gnss_handle = spi.SPI{ .fd = spi01_fd };
    slog.debug("SPI01 configure {any}", .{gnss_handle.configure(0, 5500)});

    var pos = gnss.init(gnss_handle);
    var gnss_interval = @divFloor(1000, @intCast(u16, cfg.camera.encoding.fps));

    if (cfg.gnss.reset_on_start) {
        pos.reset(null);
    }

    pos.configure();
    pos.set_interval(gnss_interval);

    threads.gnss_ctx = threads.GnssContext{
        .led = led,
        .gnss = &pos,
        .interval = gnss_interval,
        .config = cfg.gnss,
    };

    try loop.runDetached(allocator, threads.gnss_thread, .{threads.gnss_ctx});
>>>>>>> c5602d06

    // This will error if either socket doesn't exists.  We ignore that error
    std.fs.cwd().deleteFile(cfg.recording.connection.socket) catch {};
    std.fs.cwd().deleteFile(cfg.cfg_socket) catch {};    

    const address = std.net.Address.initUnix(cfg.recording.connection.socket) catch |err| {
        slog.err("Error creating unix socket: {}", .{err});
        std.debug.panic("Error creating unix socket: {}", .{err});
    };
    
    const cfg_address = std.net.Address.initUnix(cfg.cfg_socket) catch |err| {
        slog.err("Error creating unix socket: {}", .{err});
        std.debug.panic("Error creating unix socket: {}", .{err});
    };

    var server = std.net.StreamServer.init(.{});
    defer server.deinit();

    server.listen(address) catch |err| {
        slog.err("Error listening to unix socket: {}", .{err});
        std.debug.panic("Error listening to unix socket: {}", .{err});
    };

    // Set up cfg communication for camera thread
    var cfg_server = std.net.StreamServer.init(.{});
    defer cfg_server.deinit();

    cfg_server.listen(cfg_address) catch |err| {
        slog.err("Error listening to unix socket: {}", .{err});
        std.debug.panic("Error listening to unix socket: {}", .{err});
    };

    threads.rec_ctx = threads.RecordingContext{
        .config = cfg.recording,
        .allocator = allocator,
        .server = &server,
        .stop = std.atomic.Atomic(bool).init(false),
        .gnss = threads.gnss_ctx,
    };

    threads.brdg_cfg_ctx = threads.BridgeCfgContext{
        .cfg_server = &cfg_server,
        .cfg_lock = .{},
        .cfg_ready = false,
        .cfg_data  = std.ArrayList(u8).init(allocator),
    };
    defer threads.brdg_cfg_ctx.cfg_data.deinit();

    try loop.runDetached(allocator, threads.bridge_cfg_thread, .{&threads.brdg_cfg_ctx});
    try loop.runDetached(allocator, threads.recording_cleanup_thread, .{threads.rec_ctx});
    try loop.runDetached(allocator, threads.recording_server_thread, .{&threads.rec_ctx});

    threads.camera_ctx = threads.CameraContext{
        .config = cfg.camera,
        .socket = threads.rec_ctx.config.connection.socket,
    };

    //try loop.runDetached(allocator, camera.bridge_thread, .{threads.camera_ctx});

    var app = web.Application.init(allocator, .{ .debug = true });
    var app_ctx = threads.AppContext{ .app = &app, .config = cfg.api };
    try loop.runDetached(allocator, threads.app_thread, .{app_ctx});

    loop.run();
}

fn resetSegfaultHandler() void {
    var act = os.Sigaction{
        .handler = .{ .sigaction = os.SIG_DFL },
        .mask = os.empty_sigset,
        .flags = 0,
    };

    os.sigaction(os.SIGSEGV, &act, null);
    os.sigaction(os.SIGILL, &act, null);
    os.sigaction(os.SIGBUS, &act, null);
}

fn handleSignal(sig: i32, sig_info: *const os.siginfo_t, ctx_ptr: ?*const c_void) callconv(.C) noreturn {
    // Reset to the default handler so that if a segfault happens in this handler it will crash
    // the process. Also when this handler returns, the original instruction will be repeated
    // and the resulting segfault will crash the process rather than continually dump stack traces.
    resetSegfaultHandler();

    led.off();

    const addr = @ptrToInt(sig_info.fields.sigfault.addr);

    // Don't use std.debug.print() as stderr_mutex may still be locked.
    nosuspend {
        const stderr = std.io.getStdErr().writer();
        _ = switch (sig) {
            os.SIGSEGV => stderr.print("Segmentation fault at address 0x{x}\n", .{addr}),
            os.SIGILL => stderr.print("Illegal instruction at address 0x{x}\n", .{addr}),
            os.SIGBUS => stderr.print("Bus error at address 0x{x}\n", .{addr}),
            os.SIGINT => stderr.print("Exit due to CTRL-C\n", .{}),
            else => stderr.print("Exit due to signal {}\n", .{sig}),
        } catch os.abort();
    }

    os.abort();
}

/// Attaches a global SIGSEGV handler
pub fn attachSegfaultHandler() void {
    var act = os.Sigaction{
        .handler = .{ .sigaction = handleSignal },
        .mask = os.empty_sigset,
        .flags = (os.SA_SIGINFO | os.SA_RESTART | os.SA_RESETHAND),
    };

    os.sigaction(os.SIGINT, &act, null);
    os.sigaction(os.SIGTERM, &act, null);
    os.sigaction(os.SIGQUIT, &act, null);
    os.sigaction(os.SIGILL, &act, null);
    os.sigaction(os.SIGTRAP, &act, null);
    os.sigaction(os.SIGABRT, &act, null);
    os.sigaction(os.SIGBUS, &act, null);
}<|MERGE_RESOLUTION|>--- conflicted
+++ resolved
@@ -141,7 +141,6 @@
     var led_ctx = threads.HeartBeatContext{ .led = led, .idx = 2 };
     try loop.runDetached(allocator, threads.heartbeat_thread, .{led_ctx});
 
-<<<<<<< HEAD
     //var gnss_handle = spi.SPI{ .fd = spi01_fd };
     //slog.debug("SPI01 configure {any}", .{gnss_handle.configure(0, 5500)});
     //
@@ -163,29 +162,6 @@
     //};
     //
     //try loop.runDetached(allocator, threads.gnss_thread, .{threads.gnss_ctx});
-=======
-    var gnss_handle = spi.SPI{ .fd = spi01_fd };
-    slog.debug("SPI01 configure {any}", .{gnss_handle.configure(0, 5500)});
-
-    var pos = gnss.init(gnss_handle);
-    var gnss_interval = @divFloor(1000, @intCast(u16, cfg.camera.encoding.fps));
-
-    if (cfg.gnss.reset_on_start) {
-        pos.reset(null);
-    }
-
-    pos.configure();
-    pos.set_interval(gnss_interval);
-
-    threads.gnss_ctx = threads.GnssContext{
-        .led = led,
-        .gnss = &pos,
-        .interval = gnss_interval,
-        .config = cfg.gnss,
-    };
-
-    try loop.runDetached(allocator, threads.gnss_thread, .{threads.gnss_ctx});
->>>>>>> c5602d06
 
     // This will error if either socket doesn't exists.  We ignore that error
     std.fs.cwd().deleteFile(cfg.recording.connection.socket) catch {};
